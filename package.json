{
  "name": "sign-addon",
  "version": "0.2.1",
  "description": "Signs a Firefox add-on using Mozilla's web service",
  "main": "dist/sign-addon.js",
  "scripts": {
    "build": "node -e \"require('grunt').cli()\" null build",
    "start": "node -e \"require('grunt').cli()\" null develop",
    "lint": "node -e \"require('grunt').cli()\" null lint",
    "test": "node -e \"require('grunt').cli()\" null test",
    "changelog": "conventional-changelog -p angular -u",
    "changelog-lint": "conventional-changelog-lint --from master"
  },
  "dependencies": {
    "babel-polyfill": "6.16.0",
    "deepcopy": "0.6.3",
    "es6-error": "4.0.0",
    "es6-promisify": "5.0.0",
    "jsonwebtoken": "7.1.9",
    "mz": "2.5.0",
    "request": "2.79.0",
    "source-map-support": "0.4.6",
    "stream-to-promise": "2.2.0",
    "when": "3.7.7"
  },
  "devDependencies": {
    "babel-core": "6.18.2",
    "babel-eslint": "7.0.0",
<<<<<<< HEAD
    "babel-loader": "6.2.5",
    "babel-plugin-transform-class-properties": "6.11.5",
    "babel-plugin-transform-es2015-modules-commonjs": "6.16.0",
    "babel-plugin-transform-flow-strip-types": "6.18.0",
=======
    "babel-loader": "6.2.7",
    "babel-plugin-transform-class-properties": "6.18.0",
    "babel-plugin-transform-es2015-modules-commonjs": "6.18.0",
    "babel-plugin-transform-flow-strip-types": "6.14.0",
>>>>>>> a7da7d87
    "babel-preset-es2015": "6.16.0",
    "babel-preset-stage-2": "6.18.0",
    "chai": "3.5.0",
    "conventional-changelog-cli": "1.2.0",
    "conventional-changelog-lint": "1.1.0",
    "eslint": "3.9.1",
    "grunt": "1.0.1",
    "grunt-contrib-clean": "1.0.0",
    "grunt-contrib-copy": "1.0.0",
    "grunt-contrib-watch": "1.0.0",
    "grunt-eslint": "19.0.0",
    "grunt-mocha-test": "0.13.1",
    "grunt-newer": "1.2.0",
    "grunt-webpack": "1.0.18",
    "load-grunt-configs": "1.0.0",
    "load-grunt-tasks": "3.5.2",
    "mocha": "3.1.2",
    "sinon": "1.17.6",
    "webpack": "1.13.3",
    "webpack-dev-server": "1.16.2"
  },
  "repository": {
    "type": "git",
    "url": "git+https://github.com/mozilla/sign-addon.git"
  },
  "author": "Kumar McMillan",
  "license": "MPL-2.0",
  "bugs": {
    "url": "https://github.com/mozilla/sign-addon/issues"
  },
  "homepage": "https://github.com/mozilla/sign-addon#readme",
  "keywords": [
    "AddOn",
    "Add-on",
    "sign",
    "firefox",
    "WebService"
  ]
}<|MERGE_RESOLUTION|>--- conflicted
+++ resolved
@@ -26,17 +26,10 @@
   "devDependencies": {
     "babel-core": "6.18.2",
     "babel-eslint": "7.0.0",
-<<<<<<< HEAD
-    "babel-loader": "6.2.5",
-    "babel-plugin-transform-class-properties": "6.11.5",
-    "babel-plugin-transform-es2015-modules-commonjs": "6.16.0",
-    "babel-plugin-transform-flow-strip-types": "6.18.0",
-=======
     "babel-loader": "6.2.7",
     "babel-plugin-transform-class-properties": "6.18.0",
     "babel-plugin-transform-es2015-modules-commonjs": "6.18.0",
-    "babel-plugin-transform-flow-strip-types": "6.14.0",
->>>>>>> a7da7d87
+    "babel-plugin-transform-flow-strip-types": "6.18.0",
     "babel-preset-es2015": "6.16.0",
     "babel-preset-stage-2": "6.18.0",
     "chai": "3.5.0",
