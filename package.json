{
  "name": "sign-addon",
  "version": "0.2.1",
  "description": "Signs a Firefox add-on using Mozilla's web service",
  "main": "dist/sign-addon.js",
  "scripts": {
    "build": "node -e \"require('grunt').cli()\" null build",
    "start": "node -e \"require('grunt').cli()\" null develop",
    "lint": "node -e \"require('grunt').cli()\" null lint",
    "test": "node -e \"require('grunt').cli()\" null test",
    "changelog": "conventional-changelog -p angular -u",
    "changelog-lint": "conventional-changelog-lint --from master"
  },
  "dependencies": {
    "babel-polyfill": "6.16.0",
    "deepcopy": "0.6.3",
    "es6-error": "4.0.0",
    "es6-promisify": "5.0.0",
    "jsonwebtoken": "7.1.9",
    "mz": "2.5.0",
    "request": "2.79.0",
    "source-map-support": "0.4.6",
    "stream-to-promise": "2.2.0",
    "when": "3.7.7"
  },
  "devDependencies": {
    "babel-core": "6.18.2",
    "babel-eslint": "7.0.0",
    "babel-loader": "6.2.7",
    "babel-plugin-transform-class-properties": "6.18.0",
    "babel-plugin-transform-es2015-modules-commonjs": "6.18.0",
    "babel-plugin-transform-flow-strip-types": "6.14.0",
<<<<<<< HEAD
    "babel-preset-es2015": "6.18.0",
    "babel-preset-stage-2": "6.17.0",
=======
    "babel-preset-es2015": "6.16.0",
    "babel-preset-stage-2": "6.18.0",
>>>>>>> b368d3ec
    "chai": "3.5.0",
    "conventional-changelog-cli": "1.2.0",
    "conventional-changelog-lint": "1.0.1",
    "eslint": "3.9.1",
    "grunt": "1.0.1",
    "grunt-contrib-clean": "1.0.0",
    "grunt-contrib-copy": "1.0.0",
    "grunt-contrib-watch": "1.0.0",
    "grunt-eslint": "19.0.0",
    "grunt-mocha-test": "0.13.1",
    "grunt-newer": "1.2.0",
    "grunt-webpack": "1.0.18",
    "load-grunt-configs": "1.0.0",
    "load-grunt-tasks": "3.5.2",
    "mocha": "3.1.2",
    "sinon": "1.17.6",
    "webpack": "1.13.3",
    "webpack-dev-server": "1.16.2"
  },
  "repository": {
    "type": "git",
    "url": "git+https://github.com/mozilla/sign-addon.git"
  },
  "author": "Kumar McMillan",
  "license": "MPL-2.0",
  "bugs": {
    "url": "https://github.com/mozilla/sign-addon/issues"
  },
  "homepage": "https://github.com/mozilla/sign-addon#readme",
  "keywords": [
    "AddOn",
    "Add-on",
    "sign",
    "firefox",
    "WebService"
  ]
}<|MERGE_RESOLUTION|>--- conflicted
+++ resolved
@@ -30,13 +30,8 @@
     "babel-plugin-transform-class-properties": "6.18.0",
     "babel-plugin-transform-es2015-modules-commonjs": "6.18.0",
     "babel-plugin-transform-flow-strip-types": "6.14.0",
-<<<<<<< HEAD
     "babel-preset-es2015": "6.18.0",
-    "babel-preset-stage-2": "6.17.0",
-=======
-    "babel-preset-es2015": "6.16.0",
     "babel-preset-stage-2": "6.18.0",
->>>>>>> b368d3ec
     "chai": "3.5.0",
     "conventional-changelog-cli": "1.2.0",
     "conventional-changelog-lint": "1.0.1",
