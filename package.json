--- conflicted
+++ resolved
@@ -34,13 +34,8 @@
     "babel-preset-stage-2": "6.18.0",
     "chai": "3.5.0",
     "conventional-changelog-cli": "1.2.0",
-<<<<<<< HEAD
     "conventional-changelog-lint": "1.1.0",
-    "eslint": "3.8.1",
-=======
-    "conventional-changelog-lint": "1.0.1",
     "eslint": "3.9.1",
->>>>>>> b368d3ec
     "grunt": "1.0.1",
     "grunt-contrib-clean": "1.0.0",
     "grunt-contrib-copy": "1.0.0",
